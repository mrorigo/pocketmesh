import type { Logger } from "../core/types";
import winston from "winston";

/**
 * Winston-based logger for production-grade logging.
 * - Supports log levels, timestamps, and structured output.
 * - Logs to console by default; can be extended with file or remote transports.
 */
const winstonLogger = winston.createLogger({
  level: process.env.POCKETMESH_LOG_LEVEL || "info",
  format: winston.format.combine(
    winston.format.timestamp(),
    winston.format.printf(({ timestamp, level, message, ...meta }) => {
      const metaStr = Object.keys(meta).length ? JSON.stringify(meta) : "";
      return `[PocketMesh][${level.toUpperCase()}] ${timestamp} ${message} ${metaStr}`;
    }),
  ),
  transports: [new winston.transports.Console()],
});

export const logger: Logger = {
<<<<<<< HEAD
  debug: (...args: any[]) => winstonLogger.debug(args.map(String).join(" ")),
  log: (...args: any[]) => winstonLogger.info(args.map(String).join(" ")),
  error: (...args: any[]) => winstonLogger.error(args.map(String).join(" ")),
  warn: (...args: any[]) => winstonLogger.warn(args.map(String).join(" ")),
=======
  debug: (...args: any[]) =>
    winstonLogger.debug(args.map((x) => JSON.stringify(x)).join(" ")),
  log: (...args: any[]) =>
    winstonLogger.info(args.map((x) => JSON.stringify(x)).join(" ")),
  error: (...args: any[]) =>
    winstonLogger.error(args.map((x) => JSON.stringify(x)).join(" ")),
  warn: (...args: any[]) =>
    winstonLogger.warn(args.map((x) => JSON.stringify(x)).join(" ")),
>>>>>>> 36698648
};<|MERGE_RESOLUTION|>--- conflicted
+++ resolved
@@ -19,13 +19,7 @@
 });
 
 export const logger: Logger = {
-<<<<<<< HEAD
-  debug: (...args: any[]) => winstonLogger.debug(args.map(String).join(" ")),
-  log: (...args: any[]) => winstonLogger.info(args.map(String).join(" ")),
-  error: (...args: any[]) => winstonLogger.error(args.map(String).join(" ")),
-  warn: (...args: any[]) => winstonLogger.warn(args.map(String).join(" ")),
-=======
-  debug: (...args: any[]) =>
+ debug: (...args: any[]) =>
     winstonLogger.debug(args.map((x) => JSON.stringify(x)).join(" ")),
   log: (...args: any[]) =>
     winstonLogger.info(args.map((x) => JSON.stringify(x)).join(" ")),
@@ -33,5 +27,4 @@
     winstonLogger.error(args.map((x) => JSON.stringify(x)).join(" ")),
   warn: (...args: any[]) =>
     winstonLogger.warn(args.map((x) => JSON.stringify(x)).join(" ")),
->>>>>>> 36698648
 };